[package]
name = "jwt-authorizer"
description = "jwt authorizer middleware for axum and tonic"
version = "0.9.0"
edition = "2021"
authors = ["cduvray <c_duvray@proton.me>"]
license = "MIT"
readme = "docs/README.md"
repository = "https://github.com/cduvray/jwt-authorizer"
keywords = ["jwt","axum","authorisation","jwks"]

[dependencies]
axum = { version = "0.6", features = ["headers"] }
futures-util = "0.3"
futures-core = "0.3"
headers = "0.3"
jsonwebtoken = "8.2"
http = "0.2"
pin-project = "1.0"
reqwest = { version = "0.11", default-features = false, features = ["json"] }
serde = { version = "1.0", features = ["derive"] }
serde_json = "1.0"
thiserror = "1.0.38"
tokio = { version = "1.25", features = ["full"] }
tower-http = { version = "0.4", features = ["trace", "auth"] }
tower-layer = "0.3"
tower-service = "0.3"
tracing = "0.1"
tracing-subscriber = { version = "0.3", features = ["env-filter"] }
tonic = { version = "0.9.2", optional = true }

[dev-dependencies]
hyper = { version = "0.14", features = ["full"] }
lazy_static = "1.4.0"
<<<<<<< HEAD
tower = { version = "0.4", features = ["util"] }
wiremock = "0.5"

[features]
default = ["default-tls"]
default-tls = ["reqwest/default-tls"]
native-tls = ["reqwest/native-tls"]
native-tls-vendored = ["reqwest/native-tls-vendored"]
native-tls-alpn = ["reqwest/native-tls-alpn"]
rustls-tls = ["reqwest/rustls-tls"]
rustls-tls-manual-roots = ["reqwest/rustls-tls-manual-roots"]
rustls-tls-webpki-roots = ["reqwest/rustls-tls-webpki-roots"]
rustls-tls-native-roots = ["reqwest/rustls-tls-native-roots"]
=======
prost = "0.11.9"
tower = { version = "0.4", features = ["util", "buffer"] }
wiremock = "0.5"

[[test]]
name = "tonic"
required-features = [ "tonic" ]
>>>>>>> 28df8957
<|MERGE_RESOLUTION|>--- conflicted
+++ resolved
@@ -32,8 +32,8 @@
 [dev-dependencies]
 hyper = { version = "0.14", features = ["full"] }
 lazy_static = "1.4.0"
-<<<<<<< HEAD
-tower = { version = "0.4", features = ["util"] }
+prost = "0.11.9"
+tower = { version = "0.4", features = ["util", "buffer"] }
 wiremock = "0.5"
 
 [features]
@@ -46,12 +46,7 @@
 rustls-tls-manual-roots = ["reqwest/rustls-tls-manual-roots"]
 rustls-tls-webpki-roots = ["reqwest/rustls-tls-webpki-roots"]
 rustls-tls-native-roots = ["reqwest/rustls-tls-native-roots"]
-=======
-prost = "0.11.9"
-tower = { version = "0.4", features = ["util", "buffer"] }
-wiremock = "0.5"
 
 [[test]]
 name = "tonic"
-required-features = [ "tonic" ]
->>>>>>> 28df8957
+required-features = [ "tonic" ]